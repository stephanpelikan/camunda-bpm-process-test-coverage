<?xml version="1.0" encoding="UTF-8"?>
<project xmlns="http://maven.apache.org/POM/4.0.0" xmlns:xsi="http://www.w3.org/2001/XMLSchema-instance" xsi:schemaLocation="http://maven.apache.org/POM/4.0.0 http://maven.apache.org/xsd/maven-4.0.0.xsd">

    <modelVersion>4.0.0</modelVersion>

    <parent>
        <artifactId>camunda-bpm-process-test-coverage-parent</artifactId>
        <groupId>org.camunda.bpm.extension</groupId>
        <version>0.3.3-SNAPSHOT</version>
    </parent>

    <name>Camunda BPM Process Test Coverage</name>
    <description>Helper library to visualize and assert which parts of a BPMN process have been covered by a unit test.</description>

    <artifactId>camunda-bpm-process-test-coverage</artifactId>

    <dependencies>
        <!-- We intentionally always compile against latest Camunda release,
        but test against many versions *provided* by user projects.
        Therefore the tests are in a separate module. -->
        <dependency>
            <groupId>org.camunda.bpm</groupId>
            <artifactId>camunda-engine</artifactId>
<<<<<<< HEAD
            <version>7.13.0</version> <!-- We intentionally always compile against latest release, but
                                            test against many versions *provided* by user projects.
                                            Therefore the tests are in a separate module. -->
=======
            <version>7.6.0</version><!-- needed for CompensationEventCoverageHandler -->
>>>>>>> 6a57402e
            <scope>provided</scope>
        </dependency>
        <dependency>
            <groupId>org.camunda.bpm</groupId>
            <artifactId>camunda-engine-spring</artifactId>
<<<<<<< HEAD
            <version>7.13.0</version> <!-- We intentionally always compile against latest release, but
                                            test against many versions *provided* by user projects.
                                            Therefore the tests are in a separate module. -->
=======
>>>>>>> 6a57402e
            <scope>provided</scope>
        </dependency>
        <dependency>
          <groupId>org.springframework</groupId>
          <artifactId>spring-context</artifactId>
          <version>${spring.version}</version>
          <scope>provided</scope>
        </dependency>
    </dependencies>

    <build>
        <plugins>
            <plugin>
                <groupId>com.github.eirslett</groupId>
                <artifactId>frontend-maven-plugin</artifactId>
                <version>0.0.29</version>
                <configuration>
                    <nodeVersion>v5.3.0</nodeVersion>
                    <npmVersion>3.3.12</npmVersion>
                    <workingDirectory>frontend-maven-plugin</workingDirectory>
                    <installDirectory>frontend-maven-plugin</installDirectory>
                </configuration>
                <executions>
                    <execution>
                        <id>install node and npm</id>
                        <goals>
                            <goal>install-node-and-npm</goal>
                        </goals>
                    </execution>
                    <execution>
                        <id>npm install</id>
                        <goals>
                            <goal>npm</goal>
                        </goals>
                        <configuration>
                            <arguments>install</arguments>
                        </configuration>
                    </execution>
                    <execution>
                        <id>bower install</id>
                        <goals>
                            <goal>bower</goal>
                        </goals>
                    </execution>
                </executions>
            </plugin>
            <plugin>
                <artifactId>maven-clean-plugin</artifactId>
                <version>3.0.0</version>
                <configuration>
                    <filesets>
                        <fileset>
                            <directory>frontend-maven-plugin/node</directory>
                        </fileset>
                        <fileset>
                            <directory>frontend-maven-plugin/node_modules</directory>
                        </fileset>
                        <fileset>
                            <directory>frontend-maven-plugin/etc</directory>
                        </fileset>
                        <fileset>
                            <directory>src/main/resources/bower_components</directory>
                        </fileset>
                    </filesets>
                </configuration>
            </plugin>
        </plugins>
    </build>
</project><|MERGE_RESOLUTION|>--- conflicted
+++ resolved
@@ -21,24 +21,12 @@
         <dependency>
             <groupId>org.camunda.bpm</groupId>
             <artifactId>camunda-engine</artifactId>
-<<<<<<< HEAD
-            <version>7.13.0</version> <!-- We intentionally always compile against latest release, but
-                                            test against many versions *provided* by user projects.
-                                            Therefore the tests are in a separate module. -->
-=======
             <version>7.6.0</version><!-- needed for CompensationEventCoverageHandler -->
->>>>>>> 6a57402e
             <scope>provided</scope>
         </dependency>
         <dependency>
             <groupId>org.camunda.bpm</groupId>
             <artifactId>camunda-engine-spring</artifactId>
-<<<<<<< HEAD
-            <version>7.13.0</version> <!-- We intentionally always compile against latest release, but
-                                            test against many versions *provided* by user projects.
-                                            Therefore the tests are in a separate module. -->
-=======
->>>>>>> 6a57402e
             <scope>provided</scope>
         </dependency>
         <dependency>
